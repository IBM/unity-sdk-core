﻿/**
* Copyright 2015 IBM Corp. All Rights Reserved.
*
* Licensed under the Apache License, Version 2.0 (the "License");
* you may not use this file except in compliance with the License.
* You may obtain a copy of the License at
*
*      http://www.apache.org/licenses/LICENSE-2.0
*
* Unless required by applicable law or agreed to in writing, software
* distributed under the License is distributed on an "AS IS" BASIS,
* WITHOUT WARRANTIES OR CONDITIONS OF ANY KIND, either express or implied.
* See the License for the specific language governing permissions and
* limitations under the License.
*
*/

namespace IBM.Cloud.SDK
{
    /// <summary>
    /// This class wraps all constants.
    /// </summary>
    public static class Constants
    {
        /// <summary>
        /// All constant path variables liste here. Exp. Configuration file
        /// </summary>
        public static class Path
        {
            /// <summary>
            /// Configuration file name.
            /// </summary>
            public const string ConfigFile = "/Config.json";
            /// <summary>
            /// Cache folder to customize a parent folder for cache directory
            /// </summary>
            public static string CacheDirectory = "";   //It needs to start with /
                                                      /// <summary>
                                                      /// Log folder to customize a parent folder for logs
                                                      /// </summary>
            public static string LogDirectory = "";   //It needs to start with /
        }

        /// <summary>
        /// All string variables or string formats used in the SDK listed here. Exp. Quality Debug Format = Quality {0}
        /// </summary>
        public static class String
        {
            /// <exclude />
            public const string DebugDispalyQuality = "Quality: {0}";
            /// <summary>
            /// URL for IBM Cloud onboarding
            /// </summary>
<<<<<<< HEAD
            public const string IBM_CLOUD_URL = "http://cloud.ibm.com/registration";
=======
            public const string IBM_CLOUD_URL = "https://cloud.ibm.com/registration";
>>>>>>> 46e7eee1
            /// <summary>
            /// The version of the Unity SDK Core
            /// </summary>
            public const string CORE_VERSION = "v0.1.0";
        }

        /// <summary>
        /// Variables for configuration.
        /// </summary>
        public static class Config
        {
            /// <summary>
            /// Maximum number of REST connections allowed at once.
            /// </summary>
            public static int MaxRestConnections = 5;
            /// <summary>
            /// Default time in seconds after which a call should timeout.
            /// </summary>
            public static float Timeout = 60f;
        }

        /// <summary>
        /// Variables for authentication tokens
        /// </summary>
        public static class Token
        {
            /// <summary>
            /// The time in minutes after which the authentication token is expired.
            /// </summary>
            public static float TOKEN_TIME_TO_LIVE = 60f;
        }
    }
}<|MERGE_RESOLUTION|>--- conflicted
+++ resolved
@@ -51,11 +51,7 @@
             /// <summary>
             /// URL for IBM Cloud onboarding
             /// </summary>
-<<<<<<< HEAD
-            public const string IBM_CLOUD_URL = "http://cloud.ibm.com/registration";
-=======
             public const string IBM_CLOUD_URL = "https://cloud.ibm.com/registration";
->>>>>>> 46e7eee1
             /// <summary>
             /// The version of the Unity SDK Core
             /// </summary>
